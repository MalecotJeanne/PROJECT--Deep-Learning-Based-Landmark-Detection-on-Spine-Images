"""
TODO: docstring
"""
import glob
import os
from io import BytesIO

import cv2
import matplotlib.pyplot as plt
import numpy as np
import torch
import wandb
import yaml

from scipy.io import loadmat


### Data loading functions ###

def load_data(path_data, path_labels):
    """
    Load the data and labels from the given paths
    """
    # Load the data
    data = []
    for path_img in glob.glob(os.path.join(path_data + "/*.jpg")):
        data.append(path_img)
    # Load the labels
    labels = []
    for path_label in glob.glob(os.path.join(path_labels + "/*.mat")):
        labels.append(path_label)

    # Check if the data and labels have the same length
    if len(data) != len(labels):
        raise ValueError(
            "Number of data samples and labels do not match"
        )  # TODO: add logger

    labels = load_labels_mat(labels)

    dict_data = create_dict(data, labels)

    return dict_data


def create_dict(data, labels):
    """
    Create a dictionary with the data and labels suitable for the Monai Dataset class
    """
    data_dict = [
        {"image": img, "landmarks": torch.Tensor(lbl)} for img, lbl in zip(data, labels)
    ]
    return data_dict

def load_labels_mat(dir_list):
    """
    docstring (with ref)
    """
    labels = []
    for label_dir in dir_list:
        labels.append((loadmat(label_dir)["p2"]).astype(np.int16))
        if (
            labels[-1].shape[0] != 68
        ):  # TODO: explain in report why, +eventually add logger
            # Number of landmarks can be != than 68
            orig_size = labels[-1].shape[0]
            labels[-1] = torch.cat([labels[-1], torch.zeros(68 - orig_size, 2)], dim=0)

    return labels


def load_config(config_dir):
    """
    Load the yaml configuration file
    """
    with open(config_dir, "r", encoding="utf-8") as file:
        config = yaml.safe_load(file)
    return config


def sort_by_date(directory):
    def get_creation_time(item):
        item_path = os.path.join(directory, item)
        return os.path.getctime(item_path)

    items = os.listdir(directory)
    sorted_items = sorted(items, key=get_creation_time)
    return sorted_items


def get_last_folder(path, model_name):
    """
    Return the last folder (by date) in the given path
    """
    list_dir = sort_by_date(path)
    for dir in list_dir:
        if model_name in dir and os.path.isdir(os.path.join(path, dir)):
            return dir
    return None


### Image processing functions ###

def save_images(images, save_dir, basename="image"):
    """
    Save the images in the given directory
    """
    if not os.path.exists(save_dir):
        os.makedirs(save_dir)
    n_images = len(images)
    images_copy = images.clone()
    for i in range(n_images):
        image = images_copy[i].detach().cpu().numpy()
        image = normalize_image(image)
        save_path = os.path.join(save_dir, f"{basename}_{i}.jpg")
        # save the image with cmap jet
        cv2.imwrite(
            save_path, cv2.applyColorMap(image.astype(np.uint8), cv2.COLORMAP_JET)
        )

def wandb_img(tensor, cmap="jet", caption="image"):
    """
    convert a tensor to a wandb image, to be saved with the desired colormap
    """
    image = tensor.detach().cpu().numpy()
    image = normalize_image(image)

    plt.figure(figsize=(4, 4))
    plt.imshow(image, cmap=cmap)
    plt.axis("off")

    buf = BytesIO()
    plt.savefig(buf, format="png", bbox_inches="tight", pad_inches=0)
    buf.seek(0)
    plt.close()

<<<<<<< HEAD
    image_array = np.frombuffer(buf.getvalue(), dtype=np.uint8)
    image = cv2.imdecode(image_array, cv2.IMREAD_COLOR)

    return wandb.Image(image)
=======
    return wandb.Image(buf)
>>>>>>> 1187b2b3

def normalize_image(image): 
    """
    map the values to [0, 255]
    """
    image = image - np.min(image)
    image = (image / np.max(image)) * 255
    return image


def has_n_landmarks(labels, num_landmarks):
    """
    Return the indices of the data and labels that have the expected number of landmarks
    """
    indices = []
    for i in range(len(labels)):
        if labels[i].shape[0] == num_landmarks:
            indices.append(i)
    return indices

def get_left_landmarks(landmarks):
    """
    Return the coordinates of the left landmarks (odd lines of the landmarks array)
    """
    return landmarks[::2]

def get_right_landmarks(landmarks):
    """
    Return the coordinates of the right landmarks (even lines of the landmarks array)
    """
    return landmarks[1::2]

def get_middle_line(left_ld, right_ld):
    """
    Return the middle line between the left and right landmarks
    """
    return (left_ld + right_ld) / 2<|MERGE_RESOLUTION|>--- conflicted
+++ resolved
@@ -4,11 +4,18 @@
 import glob
 import os
 from io import BytesIO
+import glob
+import os
+from io import BytesIO
 
+import cv2
+import matplotlib.pyplot as plt
 import cv2
 import matplotlib.pyplot as plt
 import numpy as np
 import torch
+import wandb
+import yaml
 import wandb
 import yaml
 
@@ -134,14 +141,10 @@
     buf.seek(0)
     plt.close()
 
-<<<<<<< HEAD
     image_array = np.frombuffer(buf.getvalue(), dtype=np.uint8)
     image = cv2.imdecode(image_array, cv2.IMREAD_COLOR)
 
     return wandb.Image(image)
-=======
-    return wandb.Image(buf)
->>>>>>> 1187b2b3
 
 def normalize_image(image): 
     """
