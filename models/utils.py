"""
This file contains utility functions relative to the model and training process.
"""

import torch
import numpy as np
import os
<<<<<<< HEAD
import sys
=======
>>>>>>> 7b3f1fc4

root_folder_path = os.path.abspath(os.path.join(os.path.dirname(__file__), ".."))
sys.path.append(root_folder_path)

from utils import normalize_image


def calculate_accuracy(predictions, targets, threshold=20):
    """
    Calculate accuracy based on the distance between predicted and target landmarks.
    A prediction is considered correct if the distance is less than the threshold.
    """
    # distances = torch.sqrt(torch.sum((predictions - targets) ** 2, dim=1))
    # correct_predictions = distances < threshold
    # accuracy = correct_predictions.float().mean().item() * 100
    # return accuracy
    return 0

def make_same_type(outputs, landmarks, loss_method, device="cpu"):
    """
    Make the outputs and landmarks the same type for loss calculation.
    """
    if loss_method == "heatmap":
        map_size = outputs.shape[-2:]
        heatmap_from_landmarks = ld2hm(landmarks, map_size, device)

        return outputs, heatmap_from_landmarks
    else:
        output_landmarks = hm2ld(outputs, device)
        return output_landmarks, landmarks

def hm2ld(heatmaps, device="cpu"):
    """
    Convert heatmaps to landmarks, using the mathematical expectation of the heatmap.
    Input:
        heatmaps: tensor of shape (batch_size, n_landmarks, h, w)
        device: device on which the heatmaps are stored
    Output:
        landmarks: tensor of shape (batch_size, n_landmarks, 2)
    """
    # convert heatmaps to numpy array
    heatmaps = heatmaps.cpu().detach().numpy()

    # get the shape of the heatmaps
    batch_size, n_landmarks, h, w = heatmaps.shape

    # create the landmarks array
    landmarks = np.zeros((batch_size, n_landmarks, 2))

    # get the x and y coordinates
    for i in range(batch_size):
        for j in range(n_landmarks):
            heatmap = heatmaps[i, j]

            grid_x, grid_y = np.meshgrid(np.arange(h), np.arange(w), indexing="ij")

            x = np.sum(heatmap * grid_x)
            y = np.sum(heatmap * grid_y)

            landmarks[i, j] = np.array([x, y])

    # convert landmarks to tensor
    landmarks = torch.tensor(
        landmarks, dtype=torch.float32, device=device, requires_grad=True
    )

    return landmarks

def ld2hm(landmarks, spatial_size=(512, 1024), device="cpu"):
    """
    Convert landmarks to heatmaps, using 2d gaussian kernel.
    Input:
        landmarks: tensor of shape (batch_size, n_landmarks, 2)
        device: device on which the heatmaps are stored
        spatial_size: tuple of ints, the spatial size of the heatmaps
    Output:
        heatmaps: tensor of shape (batch_size, n_landmarks, h, w)
    """
    landmarks = landmarks.cpu().detach().numpy()

    batch_size, n_landmarks, _ = landmarks.shape
    h, w = spatial_size
    
    heatmaps = np.zeros((batch_size, n_landmarks, h, w))

    for batch in range(batch_size):
        for ld in range(n_landmarks):
            x, y = landmarks[batch, ld]
            x = int(x)
            y = int(y)

            if x < 0 or x >= h or y < 0 or y >= w:
                continue

            heatmap = np.zeros((h, w))
            for i in range(h):
                for j in range(w):
                    heatmap[i, j] = np.exp(-((i - x) ** 2 + (j - y) ** 2) / 50) #TODO: find the optimal sigma value, and put it in a config
                    #normalize the heatmap
                    heatmap = heatmap / np.max(heatmap)
<<<<<<< HEAD

=======
                    
>>>>>>> 7b3f1fc4

            heatmaps[batch, ld] = heatmap
            

    # convert heatmaps to tensor
    heatmaps = torch.tensor(
        heatmaps, dtype=torch.float32, device=device, requires_grad=True
    )

    return heatmaps<|MERGE_RESOLUTION|>--- conflicted
+++ resolved
@@ -5,10 +5,7 @@
 import torch
 import numpy as np
 import os
-<<<<<<< HEAD
 import sys
-=======
->>>>>>> 7b3f1fc4
 
 root_folder_path = os.path.abspath(os.path.join(os.path.dirname(__file__), ".."))
 sys.path.append(root_folder_path)
@@ -107,13 +104,6 @@
             for i in range(h):
                 for j in range(w):
                     heatmap[i, j] = np.exp(-((i - x) ** 2 + (j - y) ** 2) / 50) #TODO: find the optimal sigma value, and put it in a config
-                    #normalize the heatmap
-                    heatmap = heatmap / np.max(heatmap)
-<<<<<<< HEAD
-
-=======
-                    
->>>>>>> 7b3f1fc4
 
             heatmaps[batch, ld] = heatmap
             
